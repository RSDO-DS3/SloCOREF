import torch
import os

import numpy as np
import torch.optim as optim
import torch.nn as nn

from data import read_corpus
from collections import Counter

#####################
# GLOBAL PARAMETERS
#####################
DATA_DIR = "../databases/coref149"
SSJ_PATH = "../databases/ssj500k-sl.TEI/ssj500k-reduced.xml"
NUM_FEATURES = 2

# Useful resource for parsing the morphosyntactic properties:
# http://nl.ijs.si/ME/V5/msd/html/msd-sl.html#msd.categories-sl


def extract_category(msd_string):
    return msd_string[0]


def extract_gender(msd_string):
    gender = None
    if msd_string[0] == "S" and len(msd_string) >= 3:  # noun/samostalnik
        gender = msd_string[2]
    elif msd_string[0] == "G" and len(msd_string) >= 7:  # verb/glagol
        gender = msd_string[6]
    # P = adjective (pridevnik), Z = pronoun (zaimek), K = numeral (števnik)
    elif msd_string[0] in {"P", "Z", "K"} and len(msd_string) >= 4:
        gender = msd_string[3]

    return gender


def extract_number(msd_string):
    number = None
    if msd_string[0] == "S" and len(msd_string) >= 4:  # noun/samostalnik
        number = msd_string[3]
    elif msd_string[0] == "G" and len(msd_string) >= 6:  # verb/glagol
        number = msd_string[5]
    # P = adjective (pridevnik), Z = pronoun (zaimek), K = numeral (števnik)
    elif msd_string[0] in {"P", "Z", "K"} and len(msd_string) >= 5:
        number = msd_string[4]

    return number


def features_mention(doc, mention):
    """ Extract features for a mention. """
    # bs4 tags (metadata) for mention tokens (<=1 per token, punctuation currently excluded)
    mention_objs = doc.ssj_doc.findAll("w", {"xml:id": lambda val: val and val in mention.token_ids})
    # Index in which mention appears
    idx_sent = mention.positions[0][0]

    gender = None  # {None, 'm', 's', 'z'}
    number = None  # {None, 'e', 'd', 'm'}
    categories = Counter()  # {'S', 'G', 'P', 'Z', ...}
    lemmas = []

    for obj in mention_objs:
        lemmas.append(obj["lemma"])
        _, morphsyntax = obj["ana"].split(":")

        # Take gender of first token for which it can be determined
        if gender is None:
            curr_gender = extract_gender(morphsyntax)
            if curr_gender in {"m", "z", "s"}:
                gender = curr_gender

        # Take number of first token for which it can be determined
        if number is None:
            curr_number = extract_gender(morphsyntax)
            if curr_number in {"e", "d", "m"}:
                number = curr_number

        curr_category = extract_category(morphsyntax)
        categories[curr_category] = categories.get(curr_category, 0) + 1

    cat = categories.most_common(1)[0][0]

    return {
        "idx_sent": idx_sent,
        "lemmas": lemmas,
        "gender": gender,
        "number": number,
        "category": cat
    }


def features_mention_pair(doc, head_mention, cand_mention):
    """ Extracts features for a mention pair.
        - TODO: optional cache parameter? (where already constructed features would get stored)
        - TODO: additional features """

    head_features = features_mention(doc, head_mention)
    cand_features = features_mention(doc, cand_mention)

    # Inside same sentence
    is_same_sent = head_features["idx_sent"] == cand_features["idx_sent"]

    # Agreement in gender (None = can't determine)
    is_same_gender = None
    if head_features["gender"] is not None and cand_features["gender"] is not None:
        is_same_gender = head_features["gender"] == cand_features["gender"]

    # Agreement in number (None = can't determine)
    is_same_number = None
    if head_features["number"] is not None and cand_features["number"] is not None:
        is_same_number = head_features["number"] == cand_features["number"]

    # Not pronouns (these can be written same and refer to different objects) + exact match of lemmas
    str_match = head_features["category"] != "Z" and cand_features["category"] != "Z" and \
                " ".join(head_features["lemmas"]) == " ".join(cand_features["lemmas"])

    # TODO: transform constructed features into vectors (is_same_gender, is_same_number have 3 categories!)
    # ...

    return [int(is_same_sent), int(str_match)]


<<<<<<< HEAD
if __name__ == "__main__":
    # Read corpus. Documents will be of type 'Document'
    documents = read_corpus(DATA_DIR, SSJ_PATH)

    # Split documents to train and test set
    train_docs, dev_docs = documents[: -40], documents[-40: -20]
    test_docs = documents[-20:]
    print(f"**'{len(documents)}' documents split to: training set ({len(train_docs)}), dev set ({len(dev_docs)}) and "
          f"test set ({len(test_docs)})**")

    # Set pointer on first train document
    curr_doc = train_docs[0]

    print(f"**Initializing model...**")
    # Init a linear model
    model = nn.Linear(in_features=2, out_features=1)
    # Init model optimizer (stochastic gradient descent)
    model_optimizer = optim.SGD(model.parameters(), lr=0.01)
    # Init loss function (combines nn.LogSoftmax() and nn.NLLLoss() in one single class)
    loss = nn.CrossEntropyLoss()
=======
def train_doc(model, model_opt, loss, curr_doc, eval_mode=False):
    """ Trains/evaluates (if `eval_mode` is True) model on specific document.
        Returns predictions, loss and number of examples evaluated. """

    if len(curr_doc.mentions) == 0:
        return [], (0.0, 0)
>>>>>>> 437c08f7

    print(f"**Sorting mentions...**")
    # Sort mentions
    sorted_mentions = sorted(curr_doc.mentions.items(), key=lambda tup: (tup[1].positions[0][0],    # sentence
                                                                         tup[1].positions[0][1],    # start pos
                                                                         tup[1].positions[-1][1]))  # end pos
    doc_loss, n_examples = 0.0, 0
    preds = []

    print(f"**Processing {len(sorted_mentions)} mentions...**")
    # Iterate over mentions
    for idx_head, (head_id, head_mention) in enumerate(sorted_mentions, 1):
        print(f"**#{idx_head} Mention '{head_id}': {head_mention}**")

        # Set gradients of all model parameters to zero.
        model.zero_grad()
<<<<<<< HEAD

        # Id of antecedent mention
        gt_antecedent_id = curr_doc.mapped_clusters[head_id]

        # Note: no features for dummy antecedent (len(`features`) is one less than `candidates`)
        candidates = [None]
        features = []

        # Init multi-dimensional matrix
=======
        gt_antecedent_id = curr_doc.mapped_clusters[head_id]

        # Note: no features for dummy antecedent (len(`features`) is one less than `candidates`)
        candidates, features = [None], []
>>>>>>> 437c08f7
        gt_antecedent = torch.tensor([0])

        # Iterate over mentions (pairwise compartment)
        for idx_candidate, (cand_id, cand_mention) in enumerate(sorted_mentions, 1):

            # Set unit row for self
            if cand_id == gt_antecedent_id:
                gt_antecedent[:] = idx_candidate

            # Obtain scores for candidates and select best one as antecedent
            if idx_candidate == idx_head:
                if len(features) > 0:
                    # Create multi-dimensional matrix of features
                    features = torch.tensor(np.array(features, dtype=np.float32))

                    # Get candidate scores
                    cand_scores = model(features)
<<<<<<< HEAD

                    # Concatenates the given sequence of seq tensors in the given dimension
                    cand_scores = torch.cat((torch.tensor([0.]), cand_scores.flatten())).unsqueeze(0)

                    # Get index of max value. That index equals to mention at that place
                    prediction = torch.argmax(cand_scores)
=======
                    cand_scores = torch.softmax(torch.cat((torch.tensor([0.]), cand_scores.flatten())).unsqueeze(0),
                                                dim=-1)

                    curr_pred = torch.argmax(cand_scores)
>>>>>>> 437c08f7

                    # Update loss function
                    curr_loss = loss(cand_scores, gt_antecedent)
<<<<<<< HEAD

                    # Trigger backwards propagation
                    curr_loss.backward()

                    # Update the parameters
                    model_optimizer.step()
                else:
                    # First mention (no antecedent)
                    prediction = 0
=======
                    doc_loss += float(curr_loss)
                    n_examples += 1

                    if not eval_mode:
                        curr_loss.backward()
                        model_opt.step()
                else:
                    # only one candidate antecedent = first mention
                    curr_pred = 0
>>>>>>> 437c08f7

                preds.append({
                    "mention_id": head_id,
                    "antecedent_id": candidates[int(curr_pred)]
                })
                break
            else:
<<<<<<< HEAD
                # Add current mention as candidate
                mention_pair = (cand_id, head_id)
                print(f"**Processing {mention_pair} as a candidate**")

                features.append(features_mention_pair(curr_doc, head_mention, cand_mention))

    print("**Done**")
=======
                # add current mention as candidate
                candidates.append(cand_id)
                features.append(features_mention_pair(curr_doc, head_mention, cand_mention))

    return preds, (doc_loss, n_examples)


if __name__ == "__main__":
    DATA_DIR = "/home/matej/Documents/mag/2-letnik/obdelava_naravnega_jezika/coref149"
    SSJ_PATH = "/home/matej/Documents/mag/2-letnik/obdelava_naravnega_jezika/coref149/ssj500k-sl.TEI/ssj500k-reduced.xml"
    # Note: if you don't want to save model, set this to "" or None
    MODEL_SAVE_DIR = "baseline_model"
    if MODEL_SAVE_DIR and not os.path.exists(MODEL_SAVE_DIR):
        print(f"**Created directory '{MODEL_SAVE_DIR}' for saving model**")
        os.makedirs(MODEL_SAVE_DIR)

    documents = read_corpus(DATA_DIR, SSJ_PATH)
    train_docs, dev_docs = documents[: -40], documents[-40: -20]
    test_docs = documents[-20:]

    NUM_EPOCHS = 2
    NUM_FEATURES = 2  # TODO: set this appropriately based on number of features in `features_mention_pair(...)`

    model = nn.Linear(NUM_FEATURES, 1)
    model_optimizer = optim.SGD(model.parameters(), lr=0.01)
    loss = nn.CrossEntropyLoss()
    best_dev_loss = float("inf")

    for idx_epoch in range(NUM_EPOCHS):
        print(f"[EPOCH {1 + idx_epoch}]")

        shuffle_indices = torch.randperm(len(train_docs))
        model.train()
        # Train loop
        train_loss, train_examples = 0.0, 0
        for idx_doc in shuffle_indices:
            curr_doc = train_docs[idx_doc]
            preds, (doc_loss, n_examples) = train_doc(model, model_optimizer, loss, curr_doc)
            train_loss += doc_loss
            train_examples += n_examples

        model.eval()
        # Validation loop
        dev_loss, dev_examples = 0.0, 0
        for curr_doc in dev_docs:
            _, (doc_loss, n_examples) = train_doc(model, model_optimizer, loss, curr_doc, eval_mode=True)
            dev_loss += doc_loss
            dev_examples += n_examples

        print(f"**Training loss: {train_loss / max(1, train_examples): .4f}**")
        print(f"**Dev loss: {dev_loss / max(1, dev_examples): .4f}**")

        if (dev_loss / dev_examples) < best_dev_loss:
            print(f"**Saving new best model to '{MODEL_SAVE_DIR}'**")
            torch.save(model.state_dict(), os.path.join(MODEL_SAVE_DIR, 'best.th'))

        print("-------------------")

    # TODO: test set prediction, form clusters, evaluate using MUC/Bcubed/CEAFe (and/or - if possible, all of these)
    # ...
>>>>>>> 437c08f7
<|MERGE_RESOLUTION|>--- conflicted
+++ resolved
@@ -14,6 +14,9 @@
 DATA_DIR = "../databases/coref149"
 SSJ_PATH = "../databases/ssj500k-sl.TEI/ssj500k-reduced.xml"
 NUM_FEATURES = 2
+NUM_EPOCHS = 2
+# Note: if you don't want to save model, set this to "" or None
+MODEL_SAVE_DIR = "baseline_model"
 
 # Useful resource for parsing the morphosyntactic properties:
 # http://nl.ijs.si/ME/V5/msd/html/msd-sl.html#msd.categories-sl
@@ -122,35 +125,12 @@
     return [int(is_same_sent), int(str_match)]
 
 
-<<<<<<< HEAD
-if __name__ == "__main__":
-    # Read corpus. Documents will be of type 'Document'
-    documents = read_corpus(DATA_DIR, SSJ_PATH)
-
-    # Split documents to train and test set
-    train_docs, dev_docs = documents[: -40], documents[-40: -20]
-    test_docs = documents[-20:]
-    print(f"**'{len(documents)}' documents split to: training set ({len(train_docs)}), dev set ({len(dev_docs)}) and "
-          f"test set ({len(test_docs)})**")
-
-    # Set pointer on first train document
-    curr_doc = train_docs[0]
-
-    print(f"**Initializing model...**")
-    # Init a linear model
-    model = nn.Linear(in_features=2, out_features=1)
-    # Init model optimizer (stochastic gradient descent)
-    model_optimizer = optim.SGD(model.parameters(), lr=0.01)
-    # Init loss function (combines nn.LogSoftmax() and nn.NLLLoss() in one single class)
-    loss = nn.CrossEntropyLoss()
-=======
 def train_doc(model, model_opt, loss, curr_doc, eval_mode=False):
     """ Trains/evaluates (if `eval_mode` is True) model on specific document.
         Returns predictions, loss and number of examples evaluated. """
 
     if len(curr_doc.mentions) == 0:
         return [], (0.0, 0)
->>>>>>> 437c08f7
 
     print(f"**Sorting mentions...**")
     # Sort mentions
@@ -161,33 +141,22 @@
     preds = []
 
     print(f"**Processing {len(sorted_mentions)} mentions...**")
-    # Iterate over mentions
     for idx_head, (head_id, head_mention) in enumerate(sorted_mentions, 1):
         print(f"**#{idx_head} Mention '{head_id}': {head_mention}**")
 
         # Set gradients of all model parameters to zero.
         model.zero_grad()
-<<<<<<< HEAD
 
         # Id of antecedent mention
         gt_antecedent_id = curr_doc.mapped_clusters[head_id]
 
         # Note: no features for dummy antecedent (len(`features`) is one less than `candidates`)
-        candidates = [None]
-        features = []
+        candidates, features = [None], []
 
         # Init multi-dimensional matrix
-=======
-        gt_antecedent_id = curr_doc.mapped_clusters[head_id]
-
-        # Note: no features for dummy antecedent (len(`features`) is one less than `candidates`)
-        candidates, features = [None], []
->>>>>>> 437c08f7
         gt_antecedent = torch.tensor([0])
 
-        # Iterate over mentions (pairwise compartment)
         for idx_candidate, (cand_id, cand_mention) in enumerate(sorted_mentions, 1):
-
             # Set unit row for self
             if cand_id == gt_antecedent_id:
                 gt_antecedent[:] = idx_candidate
@@ -200,43 +169,31 @@
 
                     # Get candidate scores
                     cand_scores = model(features)
-<<<<<<< HEAD
 
                     # Concatenates the given sequence of seq tensors in the given dimension
-                    cand_scores = torch.cat((torch.tensor([0.]), cand_scores.flatten())).unsqueeze(0)
+                    card_scores = torch.cat((torch.tensor([0.]), cand_scores.flatten())).unsqueeze(0)
+
+                    # Normalize outputs
+                    cand_scores = torch.softmax(card_scores, dim=-1)
 
                     # Get index of max value. That index equals to mention at that place
-                    prediction = torch.argmax(cand_scores)
-=======
-                    cand_scores = torch.softmax(torch.cat((torch.tensor([0.]), cand_scores.flatten())).unsqueeze(0),
-                                                dim=-1)
-
                     curr_pred = torch.argmax(cand_scores)
->>>>>>> 437c08f7
 
                     # Update loss function
                     curr_loss = loss(cand_scores, gt_antecedent)
-<<<<<<< HEAD
-
-                    # Trigger backwards propagation
-                    curr_loss.backward()
-
-                    # Update the parameters
-                    model_optimizer.step()
-                else:
-                    # First mention (no antecedent)
-                    prediction = 0
-=======
+
+                    # Update loss of a document
                     doc_loss += float(curr_loss)
+
+                    # Update counter of examples
                     n_examples += 1
 
                     if not eval_mode:
                         curr_loss.backward()
                         model_opt.step()
                 else:
-                    # only one candidate antecedent = first mention
+                    # Only one candidate antecedent = first mention
                     curr_pred = 0
->>>>>>> 437c08f7
 
                 preds.append({
                     "mention_id": head_id,
@@ -244,16 +201,7 @@
                 })
                 break
             else:
-<<<<<<< HEAD
                 # Add current mention as candidate
-                mention_pair = (cand_id, head_id)
-                print(f"**Processing {mention_pair} as a candidate**")
-
-                features.append(features_mention_pair(curr_doc, head_mention, cand_mention))
-
-    print("**Done**")
-=======
-                # add current mention as candidate
                 candidates.append(cand_id)
                 features.append(features_mention_pair(curr_doc, head_mention, cand_mention))
 
@@ -261,44 +209,74 @@
 
 
 if __name__ == "__main__":
-    DATA_DIR = "/home/matej/Documents/mag/2-letnik/obdelava_naravnega_jezika/coref149"
-    SSJ_PATH = "/home/matej/Documents/mag/2-letnik/obdelava_naravnega_jezika/coref149/ssj500k-sl.TEI/ssj500k-reduced.xml"
-    # Note: if you don't want to save model, set this to "" or None
-    MODEL_SAVE_DIR = "baseline_model"
+    # Prepare directory for saving trained model
     if MODEL_SAVE_DIR and not os.path.exists(MODEL_SAVE_DIR):
         print(f"**Created directory '{MODEL_SAVE_DIR}' for saving model**")
         os.makedirs(MODEL_SAVE_DIR)
 
+    # Read corpus. Documents will be of type 'Document'
     documents = read_corpus(DATA_DIR, SSJ_PATH)
+
+    # Split documents to train and test set
     train_docs, dev_docs = documents[: -40], documents[-40: -20]
     test_docs = documents[-20:]
-
-    NUM_EPOCHS = 2
-    NUM_FEATURES = 2  # TODO: set this appropriately based on number of features in `features_mention_pair(...)`
-
-    model = nn.Linear(NUM_FEATURES, 1)
+    print(f"**'{len(documents)}' documents split to: training set ({len(train_docs)}), dev set ({len(dev_docs)}) and "
+          f"test set ({len(test_docs)})**")
+
+    # Set pointer on first train document
+    curr_doc = train_docs[0]
+
+    print(f"**Initializing model...**")
+    # Init a linear model
+    model = nn.Linear(in_features=NUM_FEATURES, out_features=1)
+    # Init model optimizer (stochastic gradient descent)
     model_optimizer = optim.SGD(model.parameters(), lr=0.01)
+    # Init loss function (combines nn.LogSoftmax() and nn.NLLLoss() in one single class)
     loss = nn.CrossEntropyLoss()
+    # Init best loss
     best_dev_loss = float("inf")
 
+    # NUM_EPOCHS determines how many times we pass data through network
     for idx_epoch in range(NUM_EPOCHS):
         print(f"[EPOCH {1 + idx_epoch}]")
 
+        # Make permutation of train documents
         shuffle_indices = torch.randperm(len(train_docs))
+
+        # Set the module in training mode
         model.train()
+
+        ##############
         # Train loop
+        ##############
+
+        # Init performance metrics
         train_loss, train_examples = 0.0, 0
         for idx_doc in shuffle_indices:
+            # Set document to be trained
             curr_doc = train_docs[idx_doc]
+
+            # Train on selected document
             preds, (doc_loss, n_examples) = train_doc(model, model_optimizer, loss, curr_doc)
+
+            # Increment collective loss and number of trained examples
             train_loss += doc_loss
             train_examples += n_examples
 
+        # Set the module in evaluation mode
         model.eval()
+
+        ##################
         # Validation loop
+        ##################
+
+        # Init performance metrics
         dev_loss, dev_examples = 0.0, 0
         for curr_doc in dev_docs:
+            # Train on selected document
             _, (doc_loss, n_examples) = train_doc(model, model_optimizer, loss, curr_doc, eval_mode=True)
+
+            # Increment collective loss and number of trained examples
             dev_loss += doc_loss
             dev_examples += n_examples
 
@@ -312,5 +290,4 @@
         print("-------------------")
 
     # TODO: test set prediction, form clusters, evaluate using MUC/Bcubed/CEAFe (and/or - if possible, all of these)
-    # ...
->>>>>>> 437c08f7
+    # ...