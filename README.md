# nlp-coreference-resolution

# Project structure
`report/` contains the pdf of our work (WIP).

# Setup
Before doing anything, the dependencies need to be installed.  
```bash
$ pip install -r requirements.txt
```

NOTE: if you have problems with `tourch` library, make sure you have python x64 installed. Also make use of [this](https://pytorch.org/get-started/locally/#start-locally) official command builder. 

The project operates with 2 datasets: [SSJ500k](https://www.clarin.si/repository/xmlui/handle/11356/1210) 
and [coref149](https://www.clarin.si/repository/xmlui/handle/11356/1182), so make sure to download them (download the 
`sl TEI` version of ssj500k).   

Coref149 is the main dataset we use, while the other one is used for additional metadata such as dependencies 
and POS tags.

Example project structure:  
``` 
+-- report   
|   +--  ssj500k-sl.TEI   
|   |   +-- ...   
|   +-- coref149   
|   |   +-- ...   
+-- src   
|   +-- ...   
+-- databases   
|   +-- ...   
+-- README.md   
+-- requirements.txt   
```
  

Since only a subset of SSJ500k is used, it can be trimmed to decrease its size and improve loading time. 
To do that, run `trim_ssj.py`.
```bash
# target_path is optional - if not provided, `ssj500k_path` will be overriden
$ python src/trim_ssj --coref149_dir="..." \
    --ssj500k_path=".../ssj500k-sl.body.xml" \
    --target_path="..."
```

<<<<<<< HEAD
Example command for project structure above:   
```
python ./src/trim_ssj.py --coref149_dir="databases" --ssj500k_path="./databases/ssj500k-sl.TEI/ssj500k-sl.body.xml --target_path="./databases/ssj500k-sl.TEI/ssj500k-reduced.xml"
=======
To run the baseline model (with hand-crafted features), run `baseline.py`. Make sure to change paths in there first
(to the paths where you have the datasets stored).
```bash
$ cd src
$ python baseline.py
>>>>>>> 437c08f7
```

TBD additional steps as more things get added.

# Dev notes

Each document is stored inside a `Document` object (see `data.py`). It stores various information about the document 
such as the actual text, tokens, (ground truth) mentions, (ground truth) coreference clusters, additional metadata 
from SSJ500k etc..  

More specifically, it contains the following properties:  
- `doc_id` contains the document ID
- `id_to_tok` contains mapping from token IDs to raw tokens;
- `sents` contains compressed sentences, which are stored as lists of token IDs;
- `mentions` contains mapping from mention IDs to `Mention` objects (contains metadata for mentions);
- `clusters` contains list of mention clusters. Each cluster is a list of mention IDs;
- `mapped_clusters` contains mapping from a mention to its antecedent (or dummy antecedent). It is a convenience 
property that represents the same thing as `clusters`, but in a different way (as a *coreference chain*);
- `ssj_doc` contains a BeautifulSoup object (XML in a nicer form) with additional metadata, extracted from SSJ500k.

To (hopefully) make things more clear, here's a code sample.
```python
>>> from data import corpus_read
# make sure to provide path to the reduced ssj500k dataset as 2nd argument!
>>> all_docs = corpus_read("<path to coref149 dir>", "<path to ssj50k dir>/ssj500k-reduced.xml")
>>> doc = all_docs[0]
>>> doc.doc_id
'ssj211.1399'
>>> doc.mentions
{'rc_0': <data.Mention at 0x7f22b3c80780>,
 'rc_1': <data.Mention at 0x7f22b3c80748>, ... }
# Obtain mention 'rc_1' in a human-readable form 
>>> doc.mentions["rc_1"].raw
['Strokovnjak', 'za', 'poslovanje', 'z', 'nepremičninami', 'iz', 'Maribora']
# Obtain token IDs for the same mention
>>> doc.mentions["rc_1"].token_ids
['ssj211.1399.5073.t1',
 'ssj211.1399.5073.t2',
 'ssj211.1399.5073.t3', ...]
```<|MERGE_RESOLUTION|>--- conflicted
+++ resolved
@@ -43,17 +43,17 @@
     --target_path="..."
 ```
 
-<<<<<<< HEAD
 Example command for project structure above:   
 ```
 python ./src/trim_ssj.py --coref149_dir="databases" --ssj500k_path="./databases/ssj500k-sl.TEI/ssj500k-sl.body.xml --target_path="./databases/ssj500k-sl.TEI/ssj500k-reduced.xml"
-=======
+```
+
 To run the baseline model (with hand-crafted features), run `baseline.py`. Make sure to change paths in there first
 (to the paths where you have the datasets stored).
 ```bash
 $ cd src
 $ python baseline.py
->>>>>>> 437c08f7
+
 ```
 
 TBD additional steps as more things get added.
